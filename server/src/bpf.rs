--- conflicted
+++ resolved
@@ -32,13 +32,8 @@
     /// The CPU pool size is defaulted to `DEFAULT_BPF_CPU_POOL_SIZE` if not specified.
     ///
     /// # Errors
-<<<<<<< HEAD
     /// `io::Error` if there is something wrong with the interface.
-    pub fn new(iface_name: &str, cpu_pool_size: Option<usize>) -> io::Result<Self> {
-=======
-    /// Returns an `io::Error` if there is something wrong with the interface.
     pub fn new(iface_name: &str, bpf_cpu_pool_size: Option<usize>) -> io::Result<Self> {
->>>>>>> 16ebccdc
         Ok(BpfData {
             bpf: Bpf::new(iface_name)?,
             cpu_pool: CpuPool::new(bpf_cpu_pool_size.unwrap_or(DEFAULT_BPF_CPU_POOL_SIZE)),
